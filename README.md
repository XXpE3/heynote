# Heynote

[![GitHub release (latest SemVer)](https://img.shields.io/github/v/release/heyman/heynote)](https://github.com/heyman/heynote/releases)
[![Build Status](https://github.com/heyman/heynote/workflows/Tests/badge.svg)](https://github.com/heyman/heynote/actions?query=workflow%3ATests)

<img src="https://heynote.com/img/logo.png" style="width:79px;">

## General Information

- Website: [heynote.com](https://heynote.com)
- Documentation: [heynote.com](https://heynote.com/docs/)

Heynote is a dedicated scratchpad for developers. It functions as a large persistent text buffer where you can write down anything you like. Works great for that Slack message you don't want to accidentally send, a JSON response from an API you're working with, notes from a meeting, your daily to-do list, etc. 

The Heynote buffer is divided into blocks, and each block can have its own Language set (e.g. JavaScript, JSON, Markdown, etc.). This gives you syntax highlighting and lets you auto-format that JSON response.

Available for Mac, Windows, and Linux.

## Features

-   Persistent text buffer
-   Block-based
-   Syntax highlighting:

    C++, C#, Clojure, CSS, Erlang, Dart, Go, Groovy, HTML, Java, JavaScript, JSX, Kotlin, TypeScript, TOML, TSX, JSON, Lezer, Markdown, PHP, Python, Ruby, Rust, Shell, SQL, Swift, XML, YAML
    
-   Language auto-detection
-   Auto-formatting
-   Math/Calculator mode
-   Currency conversion
-   Multi-cursor editing
-   Dark & Light themes
-   Option to set a global hotkey to show/hide the app
-   Default or Emacs-like key bindings


## Documentation

[Documentation](https://heynote.com/docs/) is available on the Heynote website.

## Development

To develop Heynote you need Node.js and you should (hopefully) just need to check out the code and then run:

```
> npm install
> npm run dev
```

### Run Tests

To run the tests:

```
> npm run test
```

To run the tests in the Playwright UI:

```
> npm run test:ui
```


### Contributions

I'm happy to merge contributions that fit my vision for the app. Bug fixes are always welcome. 

<<<<<<< HEAD
## Math Blocks

Heynote's Math blocks are powered by [Math.js expressions](https://mathjs.org/docs/expressions). Checkout their [documentation](https://mathjs.org/docs/) to see what [syntax](https://mathjs.org/docs/expressions/syntax.html), [functions](https://mathjs.org/docs/reference/functions.html), and [constants](https://mathjs.org/docs/reference/constants.html) are available.

### Accessing the previous result

The variable `prev` can be used to access the previous result. For example:

```
128
prev * 2 # 256
```

### Changing how the results of Math blocks are formatted?

You can define a custom `format` function within the Math block like this:

```
_format = format # store reference to the built in format
format(x) = _format(x, {notation:"exponential"})
```

You can also do something like this to show the number with your default locale or provide a [custom one](https://www.w3.org/International/articles/language-tags/):

```
format(x) = x.toLocaleString();
format(x) = x.toLocaleString('en-GB');
```

See the [Math.js format()](https://mathjs.org/docs/reference/functions/format.html) function for more info on what's supported.

=======
>>>>>>> 63634225

## FAQ

### Where is the buffer data stored?

See the [documentation](https://heynote.com/docs/#user-content-the-buffer-file).

### Can you make a mobile app?

No, at the moment this is out of scope, sorry.

### Can you add a feature for naming blocks and/or adding tags? [(#44)](https://github.com/heyman/heynote/issues/44)

Currently, I'm not planning on adding this. The main reason is that it goes against the scratchpadness of the program.

I can totally see the usefulness of such a feature, and it's definitely something that I would expect from a more traditional Notes app. However a large part of Heynote's appeal is it's simplicity, and if that is to remain so, I'm going to have to say no to a lot of actually useful features.

### What are the default keyboard shortcuts?

See the [documentation](https://heynote.com/docs/#user-content-default-key-bindings).

## Thanks!

Heynote is built upon [CodeMirror](https://codemirror.net/), [Vue](https://vuejs.org/), [Electron](https://www.electronjs.org/), [Math.js](https://mathjs.org/), [Prettier](https://prettier.io/) and other great open-source projects.
<|MERGE_RESOLUTION|>--- conflicted
+++ resolved
@@ -66,40 +66,6 @@
 
 I'm happy to merge contributions that fit my vision for the app. Bug fixes are always welcome. 
 
-<<<<<<< HEAD
-## Math Blocks
-
-Heynote's Math blocks are powered by [Math.js expressions](https://mathjs.org/docs/expressions). Checkout their [documentation](https://mathjs.org/docs/) to see what [syntax](https://mathjs.org/docs/expressions/syntax.html), [functions](https://mathjs.org/docs/reference/functions.html), and [constants](https://mathjs.org/docs/reference/constants.html) are available.
-
-### Accessing the previous result
-
-The variable `prev` can be used to access the previous result. For example:
-
-```
-128
-prev * 2 # 256
-```
-
-### Changing how the results of Math blocks are formatted?
-
-You can define a custom `format` function within the Math block like this:
-
-```
-_format = format # store reference to the built in format
-format(x) = _format(x, {notation:"exponential"})
-```
-
-You can also do something like this to show the number with your default locale or provide a [custom one](https://www.w3.org/International/articles/language-tags/):
-
-```
-format(x) = x.toLocaleString();
-format(x) = x.toLocaleString('en-GB');
-```
-
-See the [Math.js format()](https://mathjs.org/docs/reference/functions/format.html) function for more info on what's supported.
-
-=======
->>>>>>> 63634225
 
 ## FAQ
 
